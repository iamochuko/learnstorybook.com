---
title: 'Build UI components'
tocTitle: 'Build'
description: 'Setup Storybook to build and catalog design system components'
commit: e7b6f00
---

In chapter 3 we’ll set up the essential design system tooling starting with Storybook, the most popular component explorer. The goal of this guide is to show you how professional teams build design systems, so we’ll also focus on finer details like the code hygiene, timesaving Storybook addons, and directory structure.

![Where Storybook fits in](/design-systems-for-developers/design-system-framework-storybook.jpg)

## Code formatting and linting for hygiene

Design systems are collaborative, so tools that fix syntax and standardize formatting serve to improve contribution quality. Enforcing code consistency with tooling is much less work than policing code by hand, a benefit for the resourceful design system author.

We’ll use VSCode as our editor in this tutorial but the same idea can be applied to all modern editors like Atom, Sublime, or IntelliJ.

If we add Prettier to our project and set our editor up correctly, we should obtain consistent formatting without having to think much about it:

```bash
yarn add --dev prettier
```

If you are using Prettier for the first time, you may need to set it up for your editor. In VSCode, install the Prettier addon:

![Prettier addon for VSCode](/design-systems-for-developers/prettier-addon.png)

Enable the Format on Save `editor.formatOnSave` if you haven’t done so already. Once you’ve installed Prettier, you should find that it auto-formats your code whenever you save a file.

## Install Storybook

Storybook is the industry-standard [component explorer](https://blog.hichroma.com/the-crucial-tool-for-modern-frontend-engineers-fb849b06187a) for developing UI components in isolation. Since design systems focus on UI components, Storybook is the ideal tool for the use case. We’ll rely on these features:

- 📕Catalog UI components
- 📄Save component variations as stories
- ⚡️Developer experience tooling like Hot Module Reloading
- 🛠Supports many view layers including React

Install and run Storybook

```bash
npx -p @storybook/cli sb init
yarn storybook
```

You should see this:

![Initial Storybook UI](/design-systems-for-developers/storybook-initial.png)

Nice, we’ve set up a component explorer!

By default, Storybook has created a folder `src/stories` with some example stories. However, when we copied our components over, we brought their stories too. We can get them indexed in our Storybook by changing the search path in `.storybook/config.js` from `’src/stories’` to `’src/components’`, and removing the `src/stories` directory:

```javascript
import { configure } from '@storybook/react';

// automatically import all files ending in *.stories.js
configure(require.context('../src', true, /\.stories\.js$/), module);
```

Your Storybook should reload like this (notice that the font styles are a little off, for instance see the "Initials" story):

![Initial set of stories](/design-systems-for-developers/storybook-initial-stories.png)

#### Add global styles

Our design system requires some global styles (a CSS reset) to be applied to the document for components to be rendered correctly. The styles can be added easily via a Styled Components global style tag. For reference here is how the code is exported from `src/shared/global.js`:

```javascript
import { createGlobalStyle, css } from 'styled-components';
import { color, typography } from './styles';

export const fontUrl = 'https://fonts.googleapis.com/css?family=Nunito+Sans:400,700,800,900';

export const bodyStyles = css`
  /* global styles */
`;

export const GlobalStyle = createGlobalStyle`
 body {
   ${bodyStyles}
 }
`;
```

To use the `GlobalStyle` “component” in Storybook, we can make use of a decorator (a component wrapper). In an app we’d place that component in the top-level app layout.

```javascript
import React from 'react';
import { configure, addDecorator } from '@storybook/react';
import { GlobalStyle } from '../src/shared/global';

addDecorator(story => (
  <>
    <GlobalStyle />
    {story()}
  </>
));

// automatically import all files ending in *.stories.js
configure(require.context('../src', true, /\.stories\.js$/), module);
```

The decorator will ensure the `GlobalStyle` is rendered no matter which story is selected.

<div class="aside">The <code><></code> in the decorator is not a typo -- it’s a <a href="https://reactjs.org/docs/fragments.html">React Fragment</a> that we use here to avoid adding an unnecessary extra HTML tag to our output.</div>

#### Add font tag

Our design system also relies on the font Nunito Sans to be loaded into the app. The way to achieve that in an app depends on the app framework (read more about it [here](https://github.com/storybookjs/design-system#font-loading)), but in Storybook the easiest way to achieve that is to use `.storybook/preview-head.html` to add a `<link>` tag directly to the `<head>` of the page:

```javascript
<link rel="stylesheet" href="https://fonts.googleapis.com/css?family=Nunito+Sans:400,700,800,900">
```

Your Storybook should now look like this. Notice the “T” is sans-serif because we added global font styles.

![Storybook with global styles loaded](/design-systems-for-developers/storybook-global-styles.png)

## Supercharge Storybook with addons

Storybook includes a powerful addon ecosystem created by a massive community. For the pragmatic developer, it’s easier to build our workflow using the ecosystem instead of creating custom tooling ourselves (which can be time-consuming).

<h4>Actions addon to verify interactivity</h4>

The [actions addon](https://github.com/storybookjs/storybook/tree/next/addons/actions) gives you UI feedback in Storybook when an action is performed on an interactive element like a Button or Link. Actions comes installed in storybook by default and you use it simply by passing an “action” as a callback prop to a component.

Let’s see how to use it in our Button element, which optionally takes a wrapper component to respond to clicks. We have a story that passes an action to that wrapper:

```javascript
import React from 'react';
import styled from 'styled-components';
import { action } from '@storybook/addon-actions';

// When the user clicks a button, it will trigger the `action()`,
// ultimately showing up in Storybook's addon panel.
function ButtonWrapper(props) {
return <CustomButton onClick={action('button action click')} {...props} />;
}

export const buttonWrapper = () => (
<Button ButtonWrapper={ButtonWrapper} appearance="primary">
// … etc ..
)
```

![Using the actions addon](/design-systems-for-developers/storybook-addon-actions.gif)

#### Source to view and paste code

When you view a story, you often want to see the underlying code to understand how it works and paste it into your project. The Storysource addon shows the currently selected story code in the addon panel.

```bash
yarn add --dev  @storybook/addon-storysource
```

Register the addon in `.storybook/addons.js`:

```javascript
import '@storybook/addon-actions/register';
import '@storybook/addon-links/register';
import '@storybook/addon-storysource/register';
```

And update your webpack config in `.storybook/webpack.config.js`:

```javascript
module.exports = function({ config }) {
<<<<<<< HEAD
 config.module.rules.unshift({
   test: /\.stories\.jsx?$/,
   loaders: [require.resolve('@storybook/source-loader')],
   enforce: 'pre',
 });
=======
  config.module.rules.unshift({
    test: /\.stories\.jsx?$/,
    loaders: [require.resolve('@storybook/addon-storysource/loader')],
    enforce: 'pre',
  });
>>>>>>> 23829496

  return config;
};
```

This is what that workflow looks like in Storybook:

![The Storysource addon](/design-systems-for-developers/storybook-addon-storysource.png)

<h4>Knobs to stress test components</h4>

The [knobs addon](https://github.com/storybookjs/storybook/tree/next/addons/knobs) allows you to interact with component props dynamically in the Storybook UI. Knobs allows you to supply a multiple values to a component prop and adjust them through via the UI. This helps design system creators stress test component inputs by adjusting, well, knobs. It also gives design system consumers the ability to try components before integrating them so that they can understand how each prop affects the component.

Let’s see how this works by setting up knobs in the `Avatar` component:

```bash
yarn add --dev @storybook/addon-knobs
```

Register the addon in `.storybook/addons.js`:

```javascript
import '@storybook/addon-actions/register';
import '@storybook/addon-links/register';
import '@storybook/addon-storysource/register';
import '@storybook/addon-knobs/register';
```

Add a story that uses knobs in `src/Avatar.stories.js`:

```javascript
import React from 'react';
import { withKnobs, select, boolean } from '@storybook/addon-knobs';

// …

export const knobs = () => (
  <Avatar
    loading={boolean('Loading')}
    size={select('Size', ['tiny', 'small', 'medium', 'large'])}
    username="Dominic Nguyen"
    src="https://avatars2.githubusercontent.com/u/263385"
  />
);

knobs.story = {
  decorators: [withKnobs],
};
```

Notice the Knobs tab in the addon panel. We instrumented the “Size” select element that allows us to cycle through the supported Avatar sizes `tiny`, `small`, `medium`, and `large`. You can instrument other props with knobs as well to create an interactive playground for the component.

![Storybook knobs addon](/design-systems-for-developers/storybook-addon-knobs.gif)

That said, knobs don’t replace stories. Knobs are great for exploring the edge cases of the components. Stories are used for showcasing the intended cases.

We'll visit the Accessbility and Docs addons in later chapters.

> “Storybook is a powerful frontend workshop environment tool that allows teams to design, build, and organize UI components (and even full screens!) without getting tripped up over business logic and plumbing.” – Brad Frost, Author of Atomic Design

## Learn how to automate maintenance

Now that our design system components are in Storybook, we need to set up the automated tooling that streamlines ongoing maintenance. A design system, like all software, should evolve. The challenge is to ensure UI components continue to look and feel as intended as the design system grows.

In chapter 4 we’ll learn how to set up continuous integration and auto-publish the design system online for collaboration.<|MERGE_RESOLUTION|>--- conflicted
+++ resolved
@@ -166,19 +166,11 @@
 
 ```javascript
 module.exports = function({ config }) {
-<<<<<<< HEAD
- config.module.rules.unshift({
-   test: /\.stories\.jsx?$/,
-   loaders: [require.resolve('@storybook/source-loader')],
-   enforce: 'pre',
- });
-=======
   config.module.rules.unshift({
     test: /\.stories\.jsx?$/,
-    loaders: [require.resolve('@storybook/addon-storysource/loader')],
+    loaders: [require.resolve('@storybook/source-loader')],
     enforce: 'pre',
   });
->>>>>>> 23829496
 
   return config;
 };
