--- conflicted
+++ resolved
@@ -195,7 +195,6 @@
 
 ## Reuse CSS
 
-<<<<<<< HEAD
 Taskbox reuses design elements from the GraphQL and React Tutorial [example app](https://blog.hichroma.com/graphql-react-tutorial-part-1-6-d0691af25858), so we won’t need to write CSS in this tutorial. Copy and paste [this compiled CSS](https://github.com/chromaui/learnstorybook-code/blob/master/src/index.css) into the `src/styles.css` file.
 
 Finally one small change to `src/styles.css` in order to allow the icons in the `percolate` font to be correctly displayed with angular.
@@ -211,14 +210,6 @@
   font-style: normal;
 }
 ```
-=======
-Taskbox reuses design elements from the GraphQL and React Tutorial [example app](https://blog.hichroma.com/graphql-react-tutorial-part-1-6-d0691af25858), so we won’t need to write CSS in this tutorial. We’ll simply include the LESS file in our app. Copy and paste [this compiled CSS](https://github.com/chromaui/learnstorybook-code/blob/master/src/index.css) into the `src/styles.less` file.
-
-<div class="aside">
-Change the first line from <b>@import url(...)</b> to <b>@import (css) url(...)</b>.
-</div>
->>>>>>> 42931804
-
 ![Taskbox UI](/intro-to-storybook/ss-browserchrome-taskbox-learnstorybook.png)
 
 <div class="aside">
